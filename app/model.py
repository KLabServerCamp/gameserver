--- conflicted
+++ resolved
@@ -42,8 +42,9 @@
     return token
 
 
-<<<<<<< HEAD
-def _get_user_by_token(conn, token: str) -> Optional[SafeUser]:
+def _get_user_by_token(
+    conn: "sqlalchemy.engine.base.Connection", token: str
+) -> Optional[SafeUser]:
     result = conn.execute(
         text(
             "SELECT `id`, `name`, `leader_card_id` FROM `user` WHERE `token` = :token"
@@ -55,13 +56,6 @@
     except NoResultFound:
         return None
     return SafeUser.from_orm(row)
-=======
-def _get_user_by_token(
-    conn: "sqlalchemy.engine.base.Connection", token: str
-) -> Optional[SafeUser]:
-    # TODO: 実装
-    pass
->>>>>>> 267128f2
 
 
 def get_user_by_token(token: str) -> Optional[SafeUser]:
