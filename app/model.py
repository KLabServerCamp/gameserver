import json
import uuid
from enum import Enum, IntEnum
from typing import Optional

from fastapi import HTTPException
from pydantic import BaseModel
from sqlalchemy import text
from sqlalchemy.exc import NoResultFound

from .db import engine


class InvalidToken(Exception):
    """指定されたtokenが不正だったときに投げる"""


class SafeUser(BaseModel):
    """token を含まないUser"""

    id: int
    name: str
    leader_card_id: int

    class Config:
        orm_mode = True


def create_user(name: str, leader_card_id: int) -> str:
    """Create new user and returns their token"""
    token = str(uuid.uuid4())
    # NOTE: tokenが衝突したらリトライする必要がある.
    with engine.begin() as conn:
        result = conn.execute(
            text(
                "INSERT INTO `user` (name, token, leader_card_id) VALUES (:name, :token, :leader_card_id)"
            ),
            {"name": name, "token": token, "leader_card_id": leader_card_id},
        )
        # print(result)
    return token


def _get_user_by_token(conn, token: str) -> Optional[SafeUser]:
    # TODO: 実装
    result = conn.execute(
<<<<<<< HEAD
        text("SELECT `id`,`name`,`leader_card_id` FROM `user` WHERE token=:token"),
=======
        text("SELECT `id`, `name`, `leader_card_id` FROM `user` WHERE `token`=:token"),
>>>>>>> 17d4bcb9
        dict(token=token),
    )
    try:
        row = result.one()
    except NoResultFound:
        return None
    return SafeUser.from_orm(row)
<<<<<<< HEAD
=======
    # pass
>>>>>>> 17d4bcb9


def get_user_by_token(token: str) -> Optional[SafeUser]:
    with engine.begin() as conn:
        return _get_user_by_token(conn, token)


def _update_user(conn, token: str, name: str, leader_card_id: int) -> None:
    # TODO: 実装
    result = conn.execute(
        text(
            "UPDATE `user` SET name = :name , leader_card_id = :leader_card_id WHERE token = :token"
        ),
        dict(token=token, name=name, leader_card_id=leader_card_id),
    )
    return token
    # pass


def update_user(token: str, name: str, leader_card_id: int) -> None:
    # このコードを実装してもらう
    with engine.begin() as conn:
        # TODO: 実装
        return _update_user(conn, token, name, leader_card_id)
        # pass<|MERGE_RESOLUTION|>--- conflicted
+++ resolved
@@ -44,11 +44,7 @@
 def _get_user_by_token(conn, token: str) -> Optional[SafeUser]:
     # TODO: 実装
     result = conn.execute(
-<<<<<<< HEAD
-        text("SELECT `id`,`name`,`leader_card_id` FROM `user` WHERE token=:token"),
-=======
         text("SELECT `id`, `name`, `leader_card_id` FROM `user` WHERE `token`=:token"),
->>>>>>> 17d4bcb9
         dict(token=token),
     )
     try:
@@ -56,10 +52,6 @@
     except NoResultFound:
         return None
     return SafeUser.from_orm(row)
-<<<<<<< HEAD
-=======
-    # pass
->>>>>>> 17d4bcb9
 
 
 def get_user_by_token(token: str) -> Optional[SafeUser]:
