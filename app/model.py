--- conflicted
+++ resolved
@@ -42,10 +42,6 @@
 
 
 def _get_user_by_token(conn, token: str) -> Optional[SafeUser]:
-<<<<<<< HEAD
-    # TODO: 実装
-=======
->>>>>>> 598632ca
     result = conn.execute(
         text("SELECT `id`, `name`, `leader_card_id` FROM `user` WHERE `token`=:token"),
         dict(token=token),
@@ -78,13 +74,4 @@
     # このコードを実装してもらう
     with engine.begin() as conn:
         # TODO: 実装
-<<<<<<< HEAD
-        return _update_user(conn, token, name, leader_card_id)
-        # pass
-=======
-        result = conn.execute(
-            text("UPDATE `user` SET name = :name, leader_card_id = :leader_card_id WHERE token = :token"),
-            {"name": name, "token": token, "leader_card_id": leader_card_id},
-        )
-        return
->>>>>>> 598632ca
+        return _update_user(conn, token, name, leader_card_id)